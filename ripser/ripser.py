"""
MIT License

Copyright (c) 2018 Christopher Tralie and Nathaniel Saul

Permission is hereby granted, free of charge, to any person obtaining a copy
of this software and associated documentation files (the "Software"), to deal
in the Software without restriction, including without limitation the rights
to use, copy, modify, merge, publish, distribute, sublicense, and/or sell
copies of the Software, and to permit persons to whom the Software is
furnished to do so, subject to the following conditions:

The above copyright notice and this permission notice shall be included in all
copies or substantial portions of the Software.

THE SOFTWARE IS PROVIDED "AS IS", WITHOUT WARRANTY OF ANY KIND, EXPRESS OR
IMPLIED, INCLUDING BUT NOT LIMITED TO THE WARRANTIES OF MERCHANTABILITY,
FITNESS FOR A PARTICULAR PURPOSE AND NONINFRINGEMENT. IN NO EVENT SHALL THE
AUTHORS OR COPYRIGHT HOLDERS BE LIABLE FOR ANY CLAIM, DAMAGES OR OTHER
LIABILITY, WHETHER IN AN ACTION OF CONTRACT, TORT OR OTHERWISE, ARISING FROM,
OUT OF OR IN CONNECTION WITH THE SOFTWARE OR THE USE OR OTHER DEALINGS IN THE
SOFTWARE. 
"""

from itertools import cycle
import warnings

import matplotlib.pyplot as plt
import matplotlib as mpl
from scipy import sparse

import numpy as np
from sklearn.base import TransformerMixin
from sklearn.metrics.pairwise import pairwise_distances

import persim

from pyRipser import doRipsFiltrationDM as DRFDM
from pyRipser import doRipsFiltrationDMSparse as DRFDMSparse


def dpoint2pointcloud(X, i, metric):
    """
    Return the distance from the ith point in a Euclidean point cloud
    to the rest of the points
    Parameters
    ----------
    X: ndarray (n_samples, n_features)
        A numpy array of data 
    i: int
        The index of the point from which to return all distances
    metric: string or callable
        The metric to use when calculating distance between instances in a 
        feature array
    """
    ds = pairwise_distances(X, X[i, :][None, :], metric=metric).flatten()
    ds[i] = 0
    return ds


def get_greedy_perm(X, n_perm=None, distance_matrix=False, metric="euclidean"):
    """
    Compute a furthest point sampling permutation of a set of points
    Parameters
    ----------
    X: ndarray (n_samples, n_features)
        A numpy array of either data or distance matrix
    distance_matrix: bool
        Indicator that X is a distance matrix, if not we compute 
        distances in X using the chosen metric.
    n_perm: int
        Number of points to take in the permutation
    metric: string or callable
        The metric to use when calculating distance between instances in a 
        feature array
    Returns
    -------
    idx_perm: ndarray(n_perm)
        Indices of points in the greedy permutation
    lambdas: ndarray(n_perm)
        Covering radii at different points
    dperm2all: ndarray(n_perm, n_samples)
        Distances from points in the greedy permutation to points
        in the original point set
    """
    if not n_perm:
        n_perm = X.shape[0]
    # By default, takes the first point in the list to be the
    # first point in the permutation, but could be random
    idx_perm = np.zeros(n_perm, dtype=np.int64)
    lambdas = np.zeros(n_perm)
    if distance_matrix:
        dpoint2all = lambda i: X[i, :]
    else:
        dpoint2all = lambda i: dpoint2pointcloud(X, i, metric)
    ds = dpoint2all(0)
    dperm2all = [ds]
    for i in range(1, n_perm):
        idx = np.argmax(ds)
        idx_perm[i] = idx
        lambdas[i - 1] = ds[idx]
        dperm2all.append(dpoint2all(idx))
        ds = np.minimum(ds, dperm2all[-1])
    lambdas[-1] = np.max(ds)
    dperm2all = np.array(dperm2all)
    return (idx_perm, lambdas, dperm2all)


def ripser(
    X,
    maxdim=1,
    thresh=np.inf,
    coeff=2,
    distance_matrix=False,
    do_cocycles=False,
    metric="euclidean",
    n_perm=None,
):
    """Compute persistence diagrams for X data array. If X is not a distance matrix, it will be converted to a distance matrix using the chosen metric.

    Parameters
    ----------
    X: ndarray (n_samples, n_features)
        A numpy array of either data or distance matrix.
        Can also be a sparse distance matrix of type scipy.sparse

    maxdim: int, optional, default 1
        Maximum homology dimension computed. Will compute all dimensions 
        lower than and equal to this value. 
        For 1, H_0 and H_1 will be computed.

    thresh: float, default infinity
        Maximum distances considered when constructing filtration. 
        If infinity, compute the entire filtration.

    coeff: int prime, default 2
        Compute homology with coefficients in the prime field Z/pZ for p=coeff.

    distance_matrix: bool
        Indicator that X is a distance matrix, if not we compute a 
        distance matrix from X using the chosen metric.

    do_cocycles: bool
        Indicator of whether to compute cocycles, if so, we compute and store
        cocycles in the `cocycles_` dictionary Rips member variable

    metric: string or callable
        The metric to use when calculating distance between instances in a 
        feature array. If metric is a string, it must be one of the options 
        specified in pairwise_distances, including "euclidean", "manhattan", 
        or "cosine". Alternatively, if metric is a callable function, it is 
        called on each pair of instances (rows) and the resulting value 
        recorded. The callable should take two arrays from X as input and 
        return a value indicating the distance between them.
    
    n_perm: int
        The number of points to subsample in a "greedy permutation,"
        or a furthest point sampling of the points.  These points
        will be used in lieu of the full point cloud for a faster
        computation, at the expense of some accuracy, which can 
        be bounded as a maximum bottleneck distance to all diagrams
        on the original point set

    Returns
    -------
    A dictionary holding all of the results of the computation

    {'dgms': list (size maxdim) of ndarray (n_pairs, 2)
        A list of persistence diagrams, one for each dimension less 
        than maxdim. Each diagram is an ndarray of size (n_pairs, 2) 
        with the first column representing the birth time and the 
        second column representing the death time of each pair.
     'cocycles': list (size maxdim) of list of ndarray
        A list of representative cocycles in each dimension.  The list 
        in each dimension is parallel to the diagram in that dimension;
        that is, each entry of the list is a representative cocycle of
        the corresponding point expressed as an ndarray(K, d+1), where K is
        the number of nonzero values of the cocycle and d is the dimension
        of the cocycle.  The first d columns of each array index into
        the simplices of the (subsampled) point cloud, and the last column
        is the value of the cocycle at that simplex
     'num_edges': int
        The number of edges added during the computation
     'dperm2all': ndarray(n_samples, n_samples) or ndarray (n_perm, n_samples) if n_perm
        The distance matrix used in the computation if n_perm is none.
        Otherwise, the distance from all points in the permutation to
        all points in the dataset
     'idx_perm': ndarray(n_perm) if n_perm > 0
        Index into the original point cloud of the points used
        as a subsample in the greedy permutation
     'r_cover': float
        Covering radius of the subsampled points.  
        If n_perm <= 0, then the full point cloud was used and this is 0
    }

    Examples
    --------
    .. code:: python

        from ripser import ripser, plot_dgms
        from sklearn import datasets

        data = datasets.make_circles(n_samples=110)[0]
        dgms = ripser(data)['dgms']
        plot_dgms(dgms)
    """

    if distance_matrix:
        if not (X.shape[0] == X.shape[1]):
            raise Exception("Distance matrix is not square")
    else:
        if X.shape[0] == X.shape[1]:
            warnings.warn(
                "The input matrix is square, but the distance_matrix "
                + "flag is off.  Did you mean to indicate that "
                + "this was a distance matrix?"
            )
        elif X.shape[0] < X.shape[1]:
            warnings.warn(
                "The input point cloud has more columns than rows; "
                + "did you mean to transpose?"
            )

    if n_perm and distance_matrix and sparse.issparse(X):
        raise Exception(
            "Greedy permutation is not supported for sparse distance matrices"
        )
    if n_perm and n_perm > X.shape[0]:
        raise Exception(
            "Number of points in greedy permutation is greater"
            + " than number of points in the point cloud"
        )
    if n_perm and n_perm < 0:
        raise Exception(
            "Should be a strictly positive number of points in the greedy permutation"
        )

    idx_perm = np.arange(X.shape[0])
    r_cover = 0.0
    if n_perm:
        idx_perm, lambdas, dperm2all = get_greedy_perm(
            X, n_perm=n_perm, distance_matrix=distance_matrix, metric=metric
        )
        r_cover = lambdas[-1]
        dm = dperm2all[:, idx_perm]
    else:
        if distance_matrix:
            dm = X
        else:
            dm = pairwise_distances(X, metric=metric)
        dperm2all = dm

    n_points = dm.shape[0]
    if not sparse.issparse(dm) and np.sum(np.abs(dm.diagonal()) > 0) > 0:
        # If any of the diagonal elements are nonzero,
        # convert to sparse format, because currently
        # that's the only format that handles nonzero
        # births
        dm = sparse.coo_matrix(dm)

    if sparse.issparse(dm):
        coo = dm.tocoo()
        res = DRFDMSparse(
            coo.row,
            coo.col,
            np.array(coo.data, dtype=np.float32),
            n_points,
            maxdim,
            thresh,
            coeff,
            int(do_cocycles),
        )
    else:
        I, J = np.meshgrid(np.arange(n_points), np.arange(n_points))
        DParam = np.array(dm[I > J], dtype=np.float32)
        res = DRFDM(DParam, maxdim, thresh, coeff, int(do_cocycles))

    # Unwrap persistence diagrams
    dgms = res["births_and_deaths_by_dim"]
    for dim in range(len(dgms)):
        N = int(len(dgms[dim]) / 2)
        dgms[dim] = np.reshape(np.array(dgms[dim]), [N, 2])

    # Unwrap cocycles
    cocycles = []
    for dim in range(len(res["cocycles_by_dim"])):
        cocycles.append([])
        for j in range(len(res["cocycles_by_dim"][dim])):
            ccl = res["cocycles_by_dim"][dim][j]
            n = int(len(ccl) / (dim + 2))
            ccl = np.reshape(np.array(ccl, dtype=np.int64), [n, dim + 2])
            ccl[:, -1] = np.mod(ccl[:, -1], coeff)
            cocycles[dim].append(ccl)
    ret = {
        "dgms": dgms,
        "cocycles": cocycles,
        "num_edges": res["num_edges"],
        "dperm2all": dperm2all,
        "idx_perm": idx_perm,
        "r_cover": r_cover,
    }
    return ret

<<<<<<< HEAD

def plot_dgms(
    diagrams,
    plot_only=None,
    title=None,
    xy_range=None,
    labels=None,
    colormap="default",
    size=20,
    ax_color=np.array([0.0, 0.0, 0.0]),
    diagonal=True,
    lifetime=False,
    legend=True,
    show=False,
    ax=None,
):
    """A helper function to plot persistence diagrams. 

    Parameters
    ----------

    diagrams: ndarray (n_pairs, 2) or list of diagrams
        A diagram or list of diagrams. If diagram is a list of diagrams, 
        then plot all on the same plot using different colors.

    plot_only: list of numeric
        If specified, an array of only the diagrams that should be plotted.

    title: string, default is None
        If title is defined, add it as title of the plot.

    xy_range: list of numeric [xmin, xmax, ymin, ymax]
        User provided range of axes. This is useful for comparing 
        multiple persistence diagrams.

    labels: string or list of strings
        Legend labels for each diagram. 
        If none are specified, we use H_0, H_1, H_2,... by default.

    colormap: string, default is 'default'
        Any of matplotlib color palettes. 
        Some options are 'default', 'seaborn', 'sequential'. 
        See all available styles with
        
        .. code:: python

            import matplotlib as mpl
            print(mpl.styles.available)

    size: numeric, default is 20
        Pixel size of each point plotted.

    ax_color: any valid matplotlib color type. 
        See [https://matplotlib.org/api/colors_api.html](https://matplotlib.org/api/colors_api.html) for complete API.

    diagonal: bool, default is True
        Plot the diagonal x=y line.

    lifetime: bool, default is False. If True, diagonal is turned to False.
        Plot life time of each point instead of birth and death. 
        Essentially, visualize (x, y-x).

    legend: bool, default is True
        If true, show the legend.

    show: bool, default is False
        Call plt.show() after plotting. If you are using self.plot() as part 
        of a subplot, set show=False and call plt.show() only once at the end.

    """

    ax = ax or plt.gca()
    mpl.style.use(colormap)

    xlabel, ylabel = "Birth", "Death"

    if labels is None:
        # Provide default labels for diagrams if using self.dgm_
        labels = [
            "$H_0$",
            "$H_1$",
            "$H_2$",
            "$H_3$",
            "$H_4$",
            "$H_5$",
            "$H_6$",
            "$H_7$",
            "$H_8$",
        ]

    if not isinstance(diagrams, list):
        # Must have diagrams as a list for processing downstream
        diagrams = [diagrams]

    if plot_only:
        diagrams = [diagrams[i] for i in plot_only]
        labels = [labels[i] for i in plot_only]

    if not isinstance(labels, list):
        labels = [labels] * len(diagrams)

    # Construct copy with proper type of each diagram
    # so we can freely edit them.
    diagrams = [dgm.astype(np.float32, copy=True) for dgm in diagrams]

    # find min and max of all visible diagrams
    concat_dgms = np.concatenate(diagrams).flatten()
    has_inf = np.any(np.isinf(concat_dgms))
    finite_dgms = concat_dgms[np.isfinite(concat_dgms)]

    # clever bounding boxes of the diagram
    if not xy_range:
        # define bounds of diagram
        ax_min, ax_max = np.min(finite_dgms), np.max(finite_dgms)
        x_r = ax_max - ax_min

        # Give plot a nice buffer on all sides.
        # ax_range=0 when only one point,
        buffer = 1 if xy_range == 0 else x_r / 5

        x_down = ax_min - buffer / 2
        x_up = ax_max + buffer

        y_down, y_up = x_down, x_up
    else:
        x_down, x_up, y_down, y_up = xy_range

    yr = y_up - y_down

    if lifetime:

        # Don't plot landscape and diagonal at the same time.
        diagonal = False

        # reset y axis so it doesn't go much below zero
        y_down = -yr * 0.05
        y_up = y_down + yr

        # set custom ylabel
        ylabel = "Lifetime"

        # set diagrams to be (x, y-x)
        for dgm in diagrams:
            dgm[:, 1] -= dgm[:, 0]

        # plot horizon line
        ax.plot([x_down, x_up], [0, 0], c=ax_color)

    # Plot diagonal
    if diagonal:
        ax.plot([x_down, x_up], [x_down, x_up], "--", c=ax_color)

    # Plot inf line
    if has_inf:
        # put inf line slightly below top
        b_inf = y_down + yr * 0.95
        ax.plot([x_down, x_up], [b_inf, b_inf], "--", c="k", label=r"$\infty$")

        # convert each inf in each diagram with b_inf
        for dgm in diagrams:
            dgm[np.isinf(dgm)] = b_inf

    # Plot each diagram
    for dgm, label in zip(diagrams, labels):

        # plot persistence pairs
        ax.scatter(dgm[:, 0], dgm[:, 1], size, label=label, edgecolor="none")

        ax.set_xlabel(xlabel)
        ax.set_ylabel(ylabel)

    ax.set_xlim([x_down, x_up])
    ax.set_ylim([y_down, y_up])
    ax.set_aspect("equal", "box")

    if title is not None:
        ax.set_title(title)

    if legend is True:
        ax.legend(loc="lower right")

    if show is True:
        plt.show()

=======
>>>>>>> 73ce108f

def lower_star_img(img):
    """
    Construct a lower star filtration on an image

    Parameters
    ----------
    img: ndarray (M, N)
        An array of single channel image data

    Returns
    -------
    I: ndarray (K, 2)
        A 0-dimensional persistence diagram corresponding to the sublevelset filtration
    """
    m, n = img.shape

    idxs = np.arange(m * n).reshape((m, n))

    I = idxs.flatten()
    J = idxs.flatten()
    V = img.flatten()

    # Connect 8 spatial neighbors
    tidxs = np.ones((m + 2, n + 2), dtype=np.int64) * np.nan
    tidxs[1:-1, 1:-1] = idxs

    tD = np.ones_like(tidxs) * np.nan
    tD[1:-1, 1:-1] = img

    for di in [-1, 0, 1]:
        for dj in [-1, 0, 1]:

            if di == 0 and dj == 0:
                continue

            thisJ = np.roll(np.roll(tidxs, di, axis=0), dj, axis=1)
            thisD = np.roll(np.roll(tD, di, axis=0), dj, axis=1)
            thisD = np.maximum(thisD, tD)

            # Deal with boundaries
            boundary = ~np.isnan(thisD)
            thisI = tidxs[boundary]
            thisJ = thisJ[boundary]
            thisD = thisD[boundary]

            I = np.concatenate((I, thisI.flatten()))
            J = np.concatenate((J, thisJ.flatten()))
            V = np.concatenate((V, thisD.flatten()))

    sparseDM = sparse.coo_matrix((V, (I, J)), shape=(idxs.size, idxs.size))

    return ripser(sparseDM, distance_matrix=True, maxdim=0)["dgms"][0]


class Rips(TransformerMixin):
    """ sklearn style class interface for :code:`ripser` with :code:`fit` and :code:`transform` methods..

    Parameters
    ----------
    maxdim: int, optional, default 1
        Maximum homology dimension computed. Will compute all dimensions 
        lower than and equal to this value. 
        For 1, H_0 and H_1 will be computed.

    thresh: float, default infinity
        Maximum distances considered when constructing filtration. 
        If infinity, compute the entire filtration.

    coeff: int prime, default 2
        Compute homology with coefficients in the prime field Z/pZ for p=coeff.

    do_cocycles: bool
        Indicator of whether to compute cocycles, if so, we compute and store
        cocycles in the `cocycles_` dictionary Rips member variable

    n_perm: int
        The number of points to subsample in a "greedy permutation,"
        or a furthest point sampling of the points.  These points
        will be used in lieu of the full point cloud for a faster
        computation, at the expense of some accuracy, which can 
        be bounded as a maximum bottleneck distance to all diagrams
        on the original point set
    
    verbose: boolean
        Whether to print out information about this object
        as it is constructed

    Attributes
    ----------
    `dgm_`: list of ndarray, each shape (n_pairs, 2)
        After `transform`, `dgm_` contains computed persistence diagrams in
        each dimension
    
    cocycles_: list (size maxdim) of list of ndarray
        A list of representative cocycles in each dimension.  The list 
        in each dimension is parallel to the diagram in that dimension;
        that is, each entry of the list is a representative cocycle of
        the corresponding point expressed as an ndarray(K, d+1), where K is
        the number of nonzero values of the cocycle and d is the dimension
        of the cocycle.  The first d columns of each array index into
        the simplices of the (subsampled) point cloud, and the last column
        is the value of the cocycle at that simplex
    
    dperm2all_: ndarray(n_samples, n_samples) or ndarray (n_perm, n_samples) if n_perm
        The distance matrix used in the computation if n_perm is none.
        Otherwise, the distance from all points in the permutation to
        all points in the dataset
    
    metric_: string or callable
        The metric to use when calculating distance between instances in a 
        feature array. If metric is a string, it must be one of the options 
        specified in pairwise_distances, including "euclidean", "manhattan", 
        or "cosine". Alternatively, if metric is a callable function, it is 
        called on each pair of instances (rows) and the resulting value 
        recorded. The callable should take two arrays from X as input and 
        return a value indicating the distance between them.
    
    num_edges: int
        The number of edges added during the computation
    
    idx_perm: ndarray(n_perm) if n_perm > 0
        Index into the original point cloud of the points used
        as a subsample in the greedy permutation

    r_cover: float
        Covering radius of the subsampled points.  
        If n_perm <= 0, then the full point cloud was used and this is 0
    Examples
    --------
     .. code:: python

        from ripser import Rips
        import tadasets

        data = tadasets.dsphere(n=110, d=2)[0]
        rips = Rips()
        rips.transform(data)
        rips.plot()
    """

    def __init__(
        self,
        maxdim=1,
        thresh=np.inf,
        coeff=2,
        do_cocycles=False,
        n_perm=None,
        verbose=True,
    ):
        self.maxdim = maxdim
        self.thresh = thresh
        self.coeff = coeff
        self.do_cocycles = do_cocycles
        self.n_perm = n_perm
        self.verbose = verbose

        # Internal variables
        self.dgms_ = None
        self.cocycles_ = None
        self.dperm2all_ = None  # Distance matrix
        self.metric_ = None
        self.num_edges_ = None  # Number of edges added
        self.idx_perm_ = None
        self.r_cover_ = 0.0

        if self.verbose:
            print(
                "Rips(maxdim={}, thresh={}, coeff={}, do_cocycles={}, n_perm = {}, verbose={})".format(
                    maxdim, thresh, coeff, do_cocycles, n_perm, verbose
                )
            )

    def transform(self, X, distance_matrix=False, metric="euclidean"):
        result = ripser(
            X,
            maxdim=self.maxdim,
            thresh=self.thresh,
            coeff=self.coeff,
            do_cocycles=self.do_cocycles,
            distance_matrix=distance_matrix,
            metric=metric,
            n_perm=self.n_perm,
        )
        self.dgms_ = result["dgms"]
        self.num_edges_ = result["num_edges"]
        self.dperm2all_ = result["dperm2all"]
        self.idx_perm_ = result["idx_perm"]
        self.cocycles_ = result["cocycles"]
        self.r_cover_ = result["r_cover"]
        return self.dgms_

    def fit_transform(self, X, distance_matrix=False, metric="euclidean"):
        """
        Compute persistence diagrams for X data array and return the diagrams.

        Parameters
        ----------
        X: ndarray (n_samples, n_features)
            A numpy array of either data or distance matrix.

        distance_matrix: bool
            Indicator that X is a distance matrix, if not we compute a 
            distance matrix from X using the chosen metric.

        metric: string or callable
            The metric to use when calculating distance between instances in a 
            feature array. If metric is a string, it must be one of the options 
            specified in pairwise_distances, including "euclidean", "manhattan", 
            or "cosine". Alternatively, if metric is a callable function, it is 
            called on each pair of instances (rows) and the resulting value 
            recorded. The callable should take two arrays from X as input and 
            return a value indicating the distance between them.

        Returns
        -------
        dgms: list (size maxdim) of ndarray (n_pairs, 2)
            A list of persistence diagrams, one for each dimension less 
            than maxdim. Each diagram is an ndarray of size (n_pairs, 2) with 
            the first column representing the birth time and the second column 
            representing the death time of each pair.
        """
        self.transform(X, distance_matrix, metric)
        return self.dgms_

    def plot(
        self,
        diagrams=None,
        *args,
        **kwargs
    ):
        """A helper function to plot persistence diagrams. 

        Parameters
        ----------
        diagrams: ndarray (n_pairs, 2) or list of diagrams
            A diagram or list of diagrams as returned from self.fit. 
            If diagram is None, we use `self.dgm_` for plotting. 
            If diagram is a list of diagrams, then plot all on the same plot 
            using different colors.

        plot_only: list of numeric
            If specified, an array of only the diagrams that should be plotted.

        title: string, default is None
            If title is defined, add it as title of the plot.

        xy_range: list of numeric [xmin, xmax, ymin, ymax]
            User provided range of axes. This is useful for comparing 
            multiple persistence diagrams.

        labels: string or list of strings
            Legend labels for each diagram. 
            If none are specified, we use H_0, H_1, H_2,... by default.

        colormap: string, default is 'default'
            Any of matplotlib color palettes. 
            Some options are 'default', 'seaborn', 'sequential'. 
            See all available styles with
            
            .. code:: python

                import matplotlib as mpl
                print(mpl.styles.available)

        size: numeric, default is 20
            Pixel size of each point plotted.

        ax_color: any valid matplitlib color type. 
            See [https://matplotlib.org/api/colors_api.html](https://matplotlib.org/api/colors_api.html) for complete API.

        diagonal: bool, default is True
            Plot the diagonal x=y line.

        lifetime: bool, default is False. If True, diagonal is turned to False.
            Plot life time of each point instead of birth and death. 
            Essentially, visualize (x, y-x).

        legend: bool, default is True
            If true, show the legend.

        show: bool, default is True
            Call plt.show() after plotting. 
            If you are using self.plot() as part of a subplot, 
            set show=False and call plt.show() only once at the end.
        """

        if diagrams is None:
            # Allow using transformed diagrams as default
            diagrams = self.dgms_

        persim.plot_diagrams(
            diagrams,
            *args,
            **kwargs
        )


__all__ = ["Rips", "ripser", "lower_star_img"]<|MERGE_RESOLUTION|>--- conflicted
+++ resolved
@@ -301,193 +301,6 @@
     }
     return ret
 
-<<<<<<< HEAD
-
-def plot_dgms(
-    diagrams,
-    plot_only=None,
-    title=None,
-    xy_range=None,
-    labels=None,
-    colormap="default",
-    size=20,
-    ax_color=np.array([0.0, 0.0, 0.0]),
-    diagonal=True,
-    lifetime=False,
-    legend=True,
-    show=False,
-    ax=None,
-):
-    """A helper function to plot persistence diagrams. 
-
-    Parameters
-    ----------
-
-    diagrams: ndarray (n_pairs, 2) or list of diagrams
-        A diagram or list of diagrams. If diagram is a list of diagrams, 
-        then plot all on the same plot using different colors.
-
-    plot_only: list of numeric
-        If specified, an array of only the diagrams that should be plotted.
-
-    title: string, default is None
-        If title is defined, add it as title of the plot.
-
-    xy_range: list of numeric [xmin, xmax, ymin, ymax]
-        User provided range of axes. This is useful for comparing 
-        multiple persistence diagrams.
-
-    labels: string or list of strings
-        Legend labels for each diagram. 
-        If none are specified, we use H_0, H_1, H_2,... by default.
-
-    colormap: string, default is 'default'
-        Any of matplotlib color palettes. 
-        Some options are 'default', 'seaborn', 'sequential'. 
-        See all available styles with
-        
-        .. code:: python
-
-            import matplotlib as mpl
-            print(mpl.styles.available)
-
-    size: numeric, default is 20
-        Pixel size of each point plotted.
-
-    ax_color: any valid matplotlib color type. 
-        See [https://matplotlib.org/api/colors_api.html](https://matplotlib.org/api/colors_api.html) for complete API.
-
-    diagonal: bool, default is True
-        Plot the diagonal x=y line.
-
-    lifetime: bool, default is False. If True, diagonal is turned to False.
-        Plot life time of each point instead of birth and death. 
-        Essentially, visualize (x, y-x).
-
-    legend: bool, default is True
-        If true, show the legend.
-
-    show: bool, default is False
-        Call plt.show() after plotting. If you are using self.plot() as part 
-        of a subplot, set show=False and call plt.show() only once at the end.
-
-    """
-
-    ax = ax or plt.gca()
-    mpl.style.use(colormap)
-
-    xlabel, ylabel = "Birth", "Death"
-
-    if labels is None:
-        # Provide default labels for diagrams if using self.dgm_
-        labels = [
-            "$H_0$",
-            "$H_1$",
-            "$H_2$",
-            "$H_3$",
-            "$H_4$",
-            "$H_5$",
-            "$H_6$",
-            "$H_7$",
-            "$H_8$",
-        ]
-
-    if not isinstance(diagrams, list):
-        # Must have diagrams as a list for processing downstream
-        diagrams = [diagrams]
-
-    if plot_only:
-        diagrams = [diagrams[i] for i in plot_only]
-        labels = [labels[i] for i in plot_only]
-
-    if not isinstance(labels, list):
-        labels = [labels] * len(diagrams)
-
-    # Construct copy with proper type of each diagram
-    # so we can freely edit them.
-    diagrams = [dgm.astype(np.float32, copy=True) for dgm in diagrams]
-
-    # find min and max of all visible diagrams
-    concat_dgms = np.concatenate(diagrams).flatten()
-    has_inf = np.any(np.isinf(concat_dgms))
-    finite_dgms = concat_dgms[np.isfinite(concat_dgms)]
-
-    # clever bounding boxes of the diagram
-    if not xy_range:
-        # define bounds of diagram
-        ax_min, ax_max = np.min(finite_dgms), np.max(finite_dgms)
-        x_r = ax_max - ax_min
-
-        # Give plot a nice buffer on all sides.
-        # ax_range=0 when only one point,
-        buffer = 1 if xy_range == 0 else x_r / 5
-
-        x_down = ax_min - buffer / 2
-        x_up = ax_max + buffer
-
-        y_down, y_up = x_down, x_up
-    else:
-        x_down, x_up, y_down, y_up = xy_range
-
-    yr = y_up - y_down
-
-    if lifetime:
-
-        # Don't plot landscape and diagonal at the same time.
-        diagonal = False
-
-        # reset y axis so it doesn't go much below zero
-        y_down = -yr * 0.05
-        y_up = y_down + yr
-
-        # set custom ylabel
-        ylabel = "Lifetime"
-
-        # set diagrams to be (x, y-x)
-        for dgm in diagrams:
-            dgm[:, 1] -= dgm[:, 0]
-
-        # plot horizon line
-        ax.plot([x_down, x_up], [0, 0], c=ax_color)
-
-    # Plot diagonal
-    if diagonal:
-        ax.plot([x_down, x_up], [x_down, x_up], "--", c=ax_color)
-
-    # Plot inf line
-    if has_inf:
-        # put inf line slightly below top
-        b_inf = y_down + yr * 0.95
-        ax.plot([x_down, x_up], [b_inf, b_inf], "--", c="k", label=r"$\infty$")
-
-        # convert each inf in each diagram with b_inf
-        for dgm in diagrams:
-            dgm[np.isinf(dgm)] = b_inf
-
-    # Plot each diagram
-    for dgm, label in zip(diagrams, labels):
-
-        # plot persistence pairs
-        ax.scatter(dgm[:, 0], dgm[:, 1], size, label=label, edgecolor="none")
-
-        ax.set_xlabel(xlabel)
-        ax.set_ylabel(ylabel)
-
-    ax.set_xlim([x_down, x_up])
-    ax.set_ylim([y_down, y_up])
-    ax.set_aspect("equal", "box")
-
-    if title is not None:
-        ax.set_title(title)
-
-    if legend is True:
-        ax.legend(loc="lower right")
-
-    if show is True:
-        plt.show()
-
-=======
->>>>>>> 73ce108f
 
 def lower_star_img(img):
     """
