--- conflicted
+++ resolved
@@ -1,5 +1,4 @@
 language: python
-<<<<<<< HEAD
 
 matrix:
   include:
@@ -22,23 +21,6 @@
       language: generic
       env: PYTHON_VERSION="3.7"
 
-
-=======
-python:
-  - "2.7"
-  - "3.4"
-  - "3.5"
-  - "3.6"
-  
-matrix:
-  include:
-    - name: "Python 3.7 workaround"
-      language: python
-      sudo: required
-      dist: xenial
-      python: "3.7"
-    
->>>>>>> 90f6d5fc
 before_install:
     # Tricks to avoid matplotlib error about X11:
     # 'no display name and no $DISPLAY environment variable'
@@ -56,11 +38,6 @@
 services:
   - xvfb
 
-# addons:
-#   apt:
-#     packages:
-#     - xvfb # For matplotlib headless
-
 install: source ci_scripts/install.sh
 
 # Installing matplotlib is long processes. Using a cache allows
