--- conflicted
+++ resolved
@@ -20,10 +20,6 @@
     - os: osx
       language: generic
       env: PYTHON_VERSION="3.7"
-<<<<<<< HEAD
-
-=======
->>>>>>> 578d66a2
 
 before_install:
     # Tricks to avoid matplotlib error about X11:
@@ -41,14 +37,6 @@
 
 services:
   - xvfb
-<<<<<<< HEAD
-
-# addons:
-#   apt:
-#     packages:
-#     - xvfb # For matplotlib headless
-=======
->>>>>>> 578d66a2
 
 install: source ci_scripts/install.sh
 
