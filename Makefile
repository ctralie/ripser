build: ripser


<<<<<<< HEAD
all: python ripser ripser-coeff ripser-reduction ripser-debug
=======
all: ripser ripser-coeff ripser-reduction ripser-coeff-reduction ripser-debug
>>>>>>> 2c2c0479

python: src/ripser.cpp
	c++ -std=c++11 src/ripser.cpp -c -o ripser -Ofast -D NDEBUG -D PYTHON_EXTENSION

# ripser: ripser.cpp
# 	c++ -std=c++11 ripser.cpp -o ripser -Ofast -D NDEBUG -D PRINT_PERSISTENCE_PAIRS

# ripser-coeff: ripser.cpp
# 	c++ -std=c++11 ripser.cpp -o ripser-coeff -Ofast -D NDEBUG -D USE_COEFFICIENTS -D PRINT_PERSISTENCE_PAIRS

# ripser-reduction: ripser.cpp
# 	c++ -std=c++11 ripser.cpp -o ripser-reduction -Ofast -D NDEBUG -D ASSEMBLE_REDUCTION_MATRIX -D PRINT_PERSISTENCE_PAIRS

<<<<<<< HEAD
# ripser-debug: ripser.cpp
# 	c++ -std=c++11 ripser.cpp -o ripser-debug -g


clean:
	rm -f ripser 
#ripser-coeff ripser-reduction ripser-debug
=======
ripser-coeff-reduction: ripser.cpp
	c++ -std=c++11 ripser.cpp -o ripser-coeff-reduction -Ofast -D NDEBUG -D USE_COEFFICIENTS -D ASSEMBLE_REDUCTION_MATRIX

ripser-debug: ripser.cpp
	c++ -std=c++11 ripser.cpp -o ripser-debug -g


clean:
	rm -f ripser ripser-coeff ripser-reduction ripser-coeff-reduction ripser-debug
>>>>>>> 2c2c0479
<|MERGE_RESOLUTION|>--- conflicted
+++ resolved
@@ -1,11 +1,7 @@
 build: ripser
 
 
-<<<<<<< HEAD
-all: python ripser ripser-coeff ripser-reduction ripser-debug
-=======
 all: ripser ripser-coeff ripser-reduction ripser-coeff-reduction ripser-debug
->>>>>>> 2c2c0479
 
 python: src/ripser.cpp
 	c++ -std=c++11 src/ripser.cpp -c -o ripser -Ofast -D NDEBUG -D PYTHON_EXTENSION
@@ -19,15 +15,6 @@
 # ripser-reduction: ripser.cpp
 # 	c++ -std=c++11 ripser.cpp -o ripser-reduction -Ofast -D NDEBUG -D ASSEMBLE_REDUCTION_MATRIX -D PRINT_PERSISTENCE_PAIRS
 
-<<<<<<< HEAD
-# ripser-debug: ripser.cpp
-# 	c++ -std=c++11 ripser.cpp -o ripser-debug -g
-
-
-clean:
-	rm -f ripser 
-#ripser-coeff ripser-reduction ripser-debug
-=======
 ripser-coeff-reduction: ripser.cpp
 	c++ -std=c++11 ripser.cpp -o ripser-coeff-reduction -Ofast -D NDEBUG -D USE_COEFFICIENTS -D ASSEMBLE_REDUCTION_MATRIX
 
@@ -36,5 +23,4 @@
 
 
 clean:
-	rm -f ripser ripser-coeff ripser-reduction ripser-coeff-reduction ripser-debug
->>>>>>> 2c2c0479
+	rm -f ripser ripser-coeff ripser-reduction ripser-coeff-reduction ripser-debug